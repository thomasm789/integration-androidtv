--- conflicted
+++ resolved
@@ -907,8 +907,7 @@
             return ucapi.StatusCodes.OK
         except PyChromecastError as ex:
             _LOG.error("[%s] Chromecast error sending command : %s", self.log_id, ex)
-<<<<<<< HEAD
-        return ucapi.StatusCodes.BAD_REQUEST
+        return ucapi.StatusCodes.SERVER_ERROR
 
     async def _update_media_status(self):
         global HOMESCREEN_IMAGE
@@ -1041,7 +1040,4 @@
                 MediaAttr.MEDIA_DURATION: 0,
             })
 
-        self.events.emit(Events.UPDATE, self._identifier, update)
-=======
-        return ucapi.StatusCodes.SERVER_ERROR
->>>>>>> 28b3e987
+        self.events.emit(Events.UPDATE, self._identifier, update)